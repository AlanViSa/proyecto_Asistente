"""
Application configuration settings using Pydantic

This module defines all configuration settings used throughout the application,
loaded from environment variables or .env files.
"""
from datetime import time
from functools import lru_cache
from typing import List, Optional, Union
from pydantic import (
    Field,
    EmailStr,
    SecretStr,
    validator,
    AnyHttpUrl,
    PostgresDsn
)
from pydantic_settings import BaseSettings, SettingsConfigDict
import os
import secrets

class Settings(BaseSettings):
    """
    Application settings with environment variable support.
    """
    API_V1_STR: str = "/api/v1"
    PROJECT_NAME: str = "Salon Assistant"
    SERVER_HOST: str = "0.0.0.0"
    SERVER_PORT: int = 8000
    
    # Authentication
    SECRET_KEY: str = secrets.token_urlsafe(32)
    ALGORITHM: str = "HS256"
    ACCESS_TOKEN_EXPIRE_MINUTES: int = 60 * 24 * 7  # 7 days
    
    # Database
    DATABASE_URL: str
    
    # Redis
    REDIS_URL: str = "redis://localhost:6379/0"
    
    # CORS
    CORS_ORIGINS: List[str] = ["*"]
    
    # Rate Limiting
    RATE_LIMIT: int = 60  # Requests per minute
    
    # Business Hours
    HORARIO_APERTURA: str = "09:00"
    HORARIO_CIERRE: str = "19:00"
    
    # Twilio Configuration
    TWILIO_ACCOUNT_SID: Optional[str] = None
    TWILIO_AUTH_TOKEN: Optional[str] = None
    TWILIO_PHONE_NUMBER: Optional[str] = None
    TWILIO_WHATSAPP_NUMBER: Optional[str] = None
    
    # OpenAI API
    OPENAI_API_KEY: Optional[str] = None
    
    # Logging
    LOGGING_LEVEL: str = "INFO"
    
    # Monitoring
    PROMETHEUS_MULTIPROC_DIR: Optional[str] = None
    GRAFANA_URL: Optional[str] = None
    SENTRY_DSN: Optional[str] = None
    
    # SSL Configuration
    SSL_CERTIFICATE: Optional[str] = None
    SSL_KEY: Optional[str] = None
    
    # Application
<<<<<<< HEAD
    BUSINESS_NAME: str = Field(default="Salon Assistant")
    TIMEZONE: str = Field(default="America/New_York")
=======
    APP_NAME: str = Field(default="Asistente Virtual Salón")
    BUSINESS_NAME: str = Field(default="Beauty Salon")
    BUSINESS_HOURS_START: str = Field(default="09:00")
    BUSINESS_HOURS_END: str = Field(default="17:00")
    TIMEZONE: str = Field(default="UTC")
>>>>>>> 47f9d31a
    DEBUG: bool = Field(default=True)
    ENVIRONMENT: str = Field(default="development")
    
    # Database
    DB_POOL_SIZE: int = 5
    DB_MAX_OVERFLOW: int = 10
    DB_POOL_TIMEOUT: int = 30
    DB_POOL_RECYCLE: int = 1800
    
    # Logging
    LOG_LEVEL: str = "INFO"
    LOG_FILE: str = Field(default="./logs/app.log")
    
<<<<<<< HEAD
    # Monitoring
    PROMETHEUS_METRICS_PATH: str = "/metrics"
    GRAFANA_PORT: int = 3000
=======
    # Localization
    LOCALE: str = Field(default="es_CO")
>>>>>>> 47f9d31a

    @validator("ENVIRONMENT")
    def validate_environment(cls, v):
        allowed = ["development", "testing", "production"]
        if v not in allowed:
            raise ValueError(f"Environment must be one of {allowed}")
        return v
    
    @validator("HORARIO_APERTURA", "HORARIO_CIERRE")
    def validate_business_hours(cls, v):
        try:
            hour, minute = map(int, v.split(":"))
            time(hour, minute)
        except ValueError:
            raise ValueError("Business hours must be in format HH:MM")
        return v

    @validator("LOG_LEVEL")
    def validate_log_level(cls, v):
        allowed = ["DEBUG", "INFO", "WARNING", "ERROR", "CRITICAL"]
        if v.upper() not in allowed:
            raise ValueError(f"Log level must be one of {allowed}")
        return v.upper()

    @validator("CORS_ORIGINS", pre=True)
    def assemble_cors_origins(cls, v: Union[str, List[str]]) -> List[str]:
        if isinstance(v, str) and not v.startswith("["):
            return [i.strip() for i in v.split(",")]
        elif isinstance(v, (list, str)):
            return v
        raise ValueError(v)

    model_config = SettingsConfigDict(
        env_file=".env",
        env_file_encoding="utf-8",
        case_sensitive=True
    )

@lru_cache()
def get_settings() -> Settings:
    """Returns a cached instance of the settings"""
    return Settings()

# Global settings instance
settings = get_settings() <|MERGE_RESOLUTION|>--- conflicted
+++ resolved
@@ -71,16 +71,9 @@
     SSL_KEY: Optional[str] = None
     
     # Application
-<<<<<<< HEAD
+    APP_NAME: str = Field(default="Asistente Virtual Salón")
     BUSINESS_NAME: str = Field(default="Salon Assistant")
     TIMEZONE: str = Field(default="America/New_York")
-=======
-    APP_NAME: str = Field(default="Asistente Virtual Salón")
-    BUSINESS_NAME: str = Field(default="Beauty Salon")
-    BUSINESS_HOURS_START: str = Field(default="09:00")
-    BUSINESS_HOURS_END: str = Field(default="17:00")
-    TIMEZONE: str = Field(default="UTC")
->>>>>>> 47f9d31a
     DEBUG: bool = Field(default=True)
     ENVIRONMENT: str = Field(default="development")
     
@@ -94,14 +87,12 @@
     LOG_LEVEL: str = "INFO"
     LOG_FILE: str = Field(default="./logs/app.log")
     
-<<<<<<< HEAD
     # Monitoring
     PROMETHEUS_METRICS_PATH: str = "/metrics"
     GRAFANA_PORT: int = 3000
-=======
+    
     # Localization
     LOCALE: str = Field(default="es_CO")
->>>>>>> 47f9d31a
 
     @validator("ENVIRONMENT")
     def validate_environment(cls, v):
